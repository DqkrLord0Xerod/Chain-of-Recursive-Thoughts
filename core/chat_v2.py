"""Refactored chat engine using dependency injection and clean architecture."""

from __future__ import annotations

import json
import time
from dataclasses import dataclass, field
from typing import Dict, List, Optional
import os

import structlog

from core.interfaces import (
    CacheProvider,
    LLMProvider,
    QualityEvaluator,
)
from core.context_manager import ContextManager
from core.recursion import ConvergenceStrategy
from core.strategies import ThinkingStrategy, load_strategy
from monitoring.metrics import MetricsRecorder
from core.providers import (
    OpenRouterLLMProvider,
    OpenAILLMProvider,
    InMemoryLRUCache,
    EnhancedQualityEvaluator,
    OpenRouterEmbeddingProvider,
)
from core.planning import ImprovementPlanner
from core.model_policy import ModelSelector
from core.budget import BudgetManager
from core.cache_manager import CacheManager
from core.metrics_manager import MetricsManager
from core.conversation import ConversationManager
<<<<<<< HEAD
from core.tools import ToolRegistry, SearchTool, PythonExecutionTool
=======
from core.memory import FaissMemoryStore
>>>>>>> 7c2dd161
from api import fetch_models
from config import settings
import tiktoken


logger = structlog.get_logger(__name__)


@dataclass
class ThinkingRound:
    """Represents one round of thinking."""
    round_number: int
    response: str
    alternatives: List[str]
    selected: bool
    explanation: str
    quality_score: float
    duration: float


@dataclass
class ThinkingResult:
    """Result of the recursive thinking process."""
    response: str
    thinking_rounds: int
    thinking_history: List[ThinkingRound]
    total_tokens: int
    processing_time: float
    convergence_reason: str
    metadata: Dict = field(default_factory=dict)
    cost_total: float = 0.0
    cost_this_step: float = 0.0


@dataclass
class CoRTConfig:
    """Configuration for building a default thinking engine."""

    api_key: str | None = field(default_factory=lambda: settings.openrouter_api_key)
    model: str | None = field(default_factory=lambda: settings.model)
    model_policy: Optional[Dict[str, str]] = None
    provider: str = field(default_factory=lambda: settings.llm_provider)
    providers: Optional[List[str]] = None
    provider_weights: Optional[List[float]] = None
    max_context_tokens: int = 2000
    cache_size: int = 128
    max_retries: int = 3
    budget_token_limit: int = 100000
    enable_parallel_thinking: bool = True
    enable_tools: bool = True
    thinking_strategy: str = "adaptive"
    quality_thresholds: Optional[Dict[str, float]] = None
    memory_dim: int = 1536
    memory_top_k: int = 3


class RecursiveThinkingEngine:
    """Clean, dependency-injected recursive thinking engine."""
    
    def __init__(
        self,
        llm: LLMProvider,
        cache: CacheProvider,
        evaluator: QualityEvaluator,
        context_manager: ContextManager,
        thinking_strategy: ThinkingStrategy,
        convergence_strategy: Optional[ConvergenceStrategy] = None,
        model_selector: Optional[ModelSelector] = None,
        *,
        cache_manager: Optional[CacheManager] = None,
        metrics_manager: Optional[MetricsManager] = None,
        metrics_recorder: Optional[MetricsRecorder] = None,
        budget_manager: Optional["BudgetManager"] = None,
        conversation_manager: Optional[ConversationManager] = None,
<<<<<<< HEAD
        tools: Optional[ToolRegistry] = None,
=======
        planner: Optional["ImprovementPlanner"] = None,
        memory_store: Optional["FaissMemoryStore"] = None,
>>>>>>> 7c2dd161
    ) -> None:
        self.llm = llm
        self.cache = cache
        self.evaluator = evaluator
        self.context_manager = context_manager
        self.thinking_strategy = thinking_strategy
        self.convergence_strategy = convergence_strategy or ConvergenceStrategy(
            evaluator.score,
            evaluator.score,
        )
        self.model_selector = model_selector
        self.budget_manager = budget_manager
        self.cache_manager = cache_manager or CacheManager(
            llm,
            cache,
            budget_manager=budget_manager,
            model_selector=model_selector,
        )
        self.metrics = metrics_manager or MetricsManager(metrics_recorder)
        self.conversation = conversation_manager or ConversationManager(
            llm,
            context_manager,
            budget_manager=budget_manager,
        )
<<<<<<< HEAD
        self.tools = tools or ToolRegistry()

        if hasattr(self.thinking_strategy, "set_tools"):
            self.thinking_strategy.set_tools(self.tools)

    async def run_tool(self, name: str, task: str) -> str:
        """Execute a registered tool."""
        return await self.tools.run(name, task)
=======
        self.planner = planner
        self.memory_store = memory_store
>>>>>>> 7c2dd161
        
    async def think_and_respond(
        self,
        user_input: str,
        *,
        thinking_rounds: Optional[int] = None,
        alternatives_per_round: int = 3,
        temperature: float = 0.7,
        metadata: Optional[Dict] = None,
    ) -> ThinkingResult:
        """Execute recursive thinking process."""

        start_time = time.time()
        if self.budget_manager:
            start_cost = self.budget_manager.dollars_spent
        else:
            start_cost = 0.0
        metadata = metadata or {}
        
        logger.info(
            "thinking_start",
            user_input_length=len(user_input),
            override_rounds=thinking_rounds,
            metadata=metadata,
        )

        if hasattr(self.thinking_strategy, "preprocess_prompt"):
            user_input = await self.thinking_strategy.preprocess_prompt(
                user_input, self
            )
        
        # Determine number of rounds
        if thinking_rounds is None:
            thinking_rounds = await self.thinking_strategy.determine_rounds(user_input)
            
        logger.info("thinking_rounds_determined", rounds=thinking_rounds)
        
        # Get initial response
        memory_context = []
        if self.memory_store:
            memory_context = await self.memory_store.retrieve_messages(user_input)

        messages = self.context_manager.optimize(
            memory_context + self.conversation.get() + [{"role": "user", "content": user_input}]
        )
        
        initial_response = await self.cache_manager.chat(
            messages,
            temperature=temperature,
            role="assistant",
        )

        if self.budget_manager and self.budget_manager.will_exceed_budget(0):
            convergence_reason = "budget_exceeded"
            thinking_rounds = 0
        else:
            convergence_reason = "max_rounds"
        
        current_best = initial_response.content
        thinking_history: List[ThinkingRound] = []
        quality_scores: List[float] = []
        all_responses: List[str] = [current_best]
        total_tokens = initial_response.usage["total_tokens"]
        
        # Initial quality assessment
        initial_quality = self.evaluator.score(current_best, user_input)
        quality_scores.append(initial_quality)
        self.convergence_strategy.add(current_best, user_input)
        
        thinking_history.append(
            ThinkingRound(
                round_number=0,
                response=current_best,
                alternatives=[],
                selected=True,
                explanation="Initial response",
                quality_score=initial_quality,
                duration=time.time() - start_time,
            )
        )
        
        # Recursive thinking rounds
        rounds_completed = 0
        
        for round_num in range(1, thinking_rounds + 1):
            round_start = time.time()

            # Check if we should continue
            should_continue, reason = await self.thinking_strategy.should_continue(
                rounds_completed, quality_scores, all_responses
            )
            
            if not should_continue:
                convergence_reason = reason
                break

            conv_continue, conv_reason = self.convergence_strategy.should_continue(
                user_input
            )
            if not conv_continue:
                convergence_reason = conv_reason
                break
                
            logger.info("thinking_round_start", round=round_num)

            if self.planner:
                plan = await self.planner.create_plan(user_input, current_best)
                metadata.setdefault("improvement_plans", []).append(plan)
            
            # Generate and evaluate alternatives
            best_response, alternatives, explanation, round_tokens = await self._generate_and_evaluate_alternatives(
                current_best,
                user_input,
                alternatives_per_round,
                temperature,
            )
            
            total_tokens += round_tokens

            if self.budget_manager and self.budget_manager.will_exceed_budget(0):
                convergence_reason = "budget_exceeded"
                break
            
            # Record all alternatives
            for i, alt in enumerate(alternatives):
                alt_quality = self.evaluator.score(alt, user_input)
                thinking_history.append(
                    ThinkingRound(
                        round_number=round_num,
                        response=alt,
                        alternatives=[],
                        selected=(alt == best_response),
                        explanation=explanation if alt == best_response else f"Alternative {i+1}",
                        quality_score=alt_quality,
                        duration=time.time() - round_start,
                    )
                )
                
            # Update tracking
            if best_response != current_best:
                current_best = best_response
                
            best_quality = self.evaluator.score(current_best, user_input)
            quality_scores.append(best_quality)
            all_responses.append(current_best)
            rounds_completed += 1

            cont, reason = self.convergence_strategy.update(current_best, user_input)
            if not cont:
                convergence_reason = reason
                break
            
            logger.info(
                "thinking_round_complete",
                round=round_num,
                quality_score=best_quality,
                improved=(best_response != all_responses[-2]),
            )
            
        # Update conversation history
        self.conversation.add("user", user_input)
        self.conversation.add("assistant", current_best)
        
        # Record metrics
        processing_time = time.time() - start_time
        
        self.metrics.record(
            processing_time=processing_time,
            token_usage=total_tokens,
            num_rounds=rounds_completed,
            convergence_reason=convergence_reason,
        )

        if self.budget_manager:
            cost_total = self.budget_manager.dollars_spent
            cost_this_step = cost_total - start_cost
        else:
            cost_total = 0.0
            cost_this_step = 0.0

        result = ThinkingResult(
            response=current_best,
            thinking_rounds=rounds_completed,
            thinking_history=thinking_history,
            total_tokens=total_tokens,
            processing_time=processing_time,
            convergence_reason=convergence_reason,
            metadata={
                **metadata,
                "quality_progression": quality_scores,
                "final_quality": quality_scores[-1] if quality_scores else 0,
            },
            cost_total=cost_total,
            cost_this_step=cost_this_step,
        )
        
        logger.info(
            "thinking_complete",
            rounds_completed=rounds_completed,
            total_tokens=total_tokens,
            processing_time=processing_time,
            convergence_reason=convergence_reason,
            final_quality=quality_scores[-1] if quality_scores else 0,
        )
        
        return result

    async def _generate_and_evaluate_alternatives(
        self,
        current_best: str,
        prompt: str,
        num_alternatives: int,
        temperature: float,
    ) -> tuple[str, List[str], str, int]:
        """Generate alternatives and select the best one."""
        
        # Batch generation prompt
        batch_prompt = f"""Current response to "{prompt}":
{current_best}

Generate {num_alternatives} alternative responses that could be better.
Then evaluate all options (including the current one) and select the best.

Respond in this JSON format:
{{
    "alternatives": ["alt1", "alt2", ...],
    "evaluation": {{
        "current": {{"score": 0-10, "strengths": "...", "weaknesses": "..."}},
        "1": {{"score": 0-10, "strengths": "...", "weaknesses": "..."}},
        "2": {{"score": 0-10, "strengths": "...", "weaknesses": "..."}}
    }},
    "selection": "current" or "1" or "2",
    "thinking": "Why this option is best"
}}"""

        memory_context = []
        if self.memory_store:
            memory_context = await self.memory_store.retrieve_messages(prompt)

        messages = self.context_manager.optimize(
            memory_context + self.conversation.get() + [{"role": "user", "content": batch_prompt}]
        )
        
        response = await self.cache_manager.chat(
            messages,
            temperature=temperature,
            role="critic",
        )
        
        # Parse response
        try:
            data = json.loads(response.content)
            alternatives = data.get("alternatives", [])[:num_alternatives]
            selection = data.get("selection", "current")
            thinking = data.get("thinking", "No thinking provided")
            
            # Determine selected response
            if selection == "current":
                best = current_best
            else:
                try:
                    idx = int(selection) - 1
                    best = alternatives[idx] if 0 <= idx < len(alternatives) else current_best
                except Exception:
                    best = current_best
                    
        except json.JSONDecodeError:
            logger.warning("Failed to parse JSON response", response=response.content[:200])
            # Fallback: treat response as single alternative
            alternatives = [response.content]
            best = response.content
            thinking = "JSON parsing failed, using raw response"

        return best, alternatives, thinking, response.usage["total_tokens"]


def create_default_engine(config: CoRTConfig) -> RecursiveThinkingEngine:
    """Convenience helper to build a thinking engine from a config."""

    selector: Optional[ModelSelector] = None
    default_model = config.model

    if config.model_policy:
        metadata = fetch_models()
        selector = ModelSelector(metadata, config.model_policy)
        default_model = selector.model_for_role("assistant")

    if config.provider.lower() == "openai":
        llm = OpenAILLMProvider(
            api_key=config.api_key or os.getenv("OPENAI_API_KEY"),
            model=default_model,
            max_retries=config.max_retries,
        )
    else:
        llm = OpenRouterLLMProvider(
            api_key=config.api_key or os.getenv("OPENROUTER_API_KEY"),
            model=default_model,
            max_retries=config.max_retries,
        )

    cache = InMemoryLRUCache(max_size=config.cache_size)

    try:
        tokenizer = tiktoken.get_encoding("cl100k_base")
    except Exception:
        class _SimpleTokenizer:
            def encode(self, text: str) -> List[str]:
                return text.split()

        tokenizer = _SimpleTokenizer()
    context_manager = ContextManager(
        max_tokens=config.max_context_tokens,
        tokenizer=tokenizer,
    )

    evaluator = EnhancedQualityEvaluator(thresholds=config.quality_thresholds)

    strategy = load_strategy(config.thinking_strategy, llm, evaluator)
    convergence = ConvergenceStrategy(evaluator.score, evaluator.score)

    tools = None
    if config.enable_tools:
        tools = ToolRegistry()
        tools.register(SearchTool())
        tools.register(PythonExecutionTool())

    budget = BudgetManager(default_model, token_limit=config.budget_token_limit)
    cache_manager = CacheManager(
        llm,
        cache,
        budget_manager=budget,
        model_selector=selector,
    )
    metrics_manager = MetricsManager(MetricsRecorder())
    conversation_manager = ConversationManager(
        llm,
        context_manager,
        budget_manager=budget,
    )
    planner = ImprovementPlanner(llm)

    embedding_provider = OpenRouterEmbeddingProvider(
        api_key=config.api_key or os.getenv("OPENROUTER_API_KEY"),
    )
    memory_store = FaissMemoryStore(
        embedding_provider,
        config.memory_dim,
        top_k=config.memory_top_k,
    )

    return RecursiveThinkingEngine(
        llm=llm,
        cache=cache,
        evaluator=evaluator,
        context_manager=context_manager,
        thinking_strategy=strategy,
        convergence_strategy=convergence,
        model_selector=selector,
        cache_manager=cache_manager,
        metrics_manager=metrics_manager,
        budget_manager=budget,
        conversation_manager=conversation_manager,
<<<<<<< HEAD
        tools=tools,
=======
        planner=planner,
        memory_store=memory_store,
>>>>>>> 7c2dd161
    )<|MERGE_RESOLUTION|>--- conflicted
+++ resolved
@@ -32,11 +32,8 @@
 from core.cache_manager import CacheManager
 from core.metrics_manager import MetricsManager
 from core.conversation import ConversationManager
-<<<<<<< HEAD
 from core.tools import ToolRegistry, SearchTool, PythonExecutionTool
-=======
 from core.memory import FaissMemoryStore
->>>>>>> 7c2dd161
 from api import fetch_models
 from config import settings
 import tiktoken
@@ -95,7 +92,7 @@
 
 class RecursiveThinkingEngine:
     """Clean, dependency-injected recursive thinking engine."""
-    
+
     def __init__(
         self,
         llm: LLMProvider,
@@ -111,12 +108,9 @@
         metrics_recorder: Optional[MetricsRecorder] = None,
         budget_manager: Optional["BudgetManager"] = None,
         conversation_manager: Optional[ConversationManager] = None,
-<<<<<<< HEAD
         tools: Optional[ToolRegistry] = None,
-=======
         planner: Optional["ImprovementPlanner"] = None,
         memory_store: Optional["FaissMemoryStore"] = None,
->>>>>>> 7c2dd161
     ) -> None:
         self.llm = llm
         self.cache = cache
@@ -141,8 +135,9 @@
             context_manager,
             budget_manager=budget_manager,
         )
-<<<<<<< HEAD
         self.tools = tools or ToolRegistry()
+        self.planner = planner
+        self.memory_store = memory_store
 
         if hasattr(self.thinking_strategy, "set_tools"):
             self.thinking_strategy.set_tools(self.tools)
@@ -150,376 +145,7 @@
     async def run_tool(self, name: str, task: str) -> str:
         """Execute a registered tool."""
         return await self.tools.run(name, task)
-=======
-        self.planner = planner
-        self.memory_store = memory_store
->>>>>>> 7c2dd161
-        
-    async def think_and_respond(
-        self,
-        user_input: str,
-        *,
-        thinking_rounds: Optional[int] = None,
-        alternatives_per_round: int = 3,
-        temperature: float = 0.7,
-        metadata: Optional[Dict] = None,
-    ) -> ThinkingResult:
-        """Execute recursive thinking process."""
-
-        start_time = time.time()
-        if self.budget_manager:
-            start_cost = self.budget_manager.dollars_spent
-        else:
-            start_cost = 0.0
-        metadata = metadata or {}
-        
-        logger.info(
-            "thinking_start",
-            user_input_length=len(user_input),
-            override_rounds=thinking_rounds,
-            metadata=metadata,
-        )
-
-        if hasattr(self.thinking_strategy, "preprocess_prompt"):
-            user_input = await self.thinking_strategy.preprocess_prompt(
-                user_input, self
-            )
-        
-        # Determine number of rounds
-        if thinking_rounds is None:
-            thinking_rounds = await self.thinking_strategy.determine_rounds(user_input)
-            
-        logger.info("thinking_rounds_determined", rounds=thinking_rounds)
-        
-        # Get initial response
-        memory_context = []
-        if self.memory_store:
-            memory_context = await self.memory_store.retrieve_messages(user_input)
-
-        messages = self.context_manager.optimize(
-            memory_context + self.conversation.get() + [{"role": "user", "content": user_input}]
-        )
-        
-        initial_response = await self.cache_manager.chat(
-            messages,
-            temperature=temperature,
-            role="assistant",
-        )
-
-        if self.budget_manager and self.budget_manager.will_exceed_budget(0):
-            convergence_reason = "budget_exceeded"
-            thinking_rounds = 0
-        else:
-            convergence_reason = "max_rounds"
-        
-        current_best = initial_response.content
-        thinking_history: List[ThinkingRound] = []
-        quality_scores: List[float] = []
-        all_responses: List[str] = [current_best]
-        total_tokens = initial_response.usage["total_tokens"]
-        
-        # Initial quality assessment
-        initial_quality = self.evaluator.score(current_best, user_input)
-        quality_scores.append(initial_quality)
-        self.convergence_strategy.add(current_best, user_input)
-        
-        thinking_history.append(
-            ThinkingRound(
-                round_number=0,
-                response=current_best,
-                alternatives=[],
-                selected=True,
-                explanation="Initial response",
-                quality_score=initial_quality,
-                duration=time.time() - start_time,
-            )
-        )
-        
-        # Recursive thinking rounds
-        rounds_completed = 0
-        
-        for round_num in range(1, thinking_rounds + 1):
-            round_start = time.time()
-
-            # Check if we should continue
-            should_continue, reason = await self.thinking_strategy.should_continue(
-                rounds_completed, quality_scores, all_responses
-            )
-            
-            if not should_continue:
-                convergence_reason = reason
-                break
-
-            conv_continue, conv_reason = self.convergence_strategy.should_continue(
-                user_input
-            )
-            if not conv_continue:
-                convergence_reason = conv_reason
-                break
-                
-            logger.info("thinking_round_start", round=round_num)
-
-            if self.planner:
-                plan = await self.planner.create_plan(user_input, current_best)
-                metadata.setdefault("improvement_plans", []).append(plan)
-            
-            # Generate and evaluate alternatives
-            best_response, alternatives, explanation, round_tokens = await self._generate_and_evaluate_alternatives(
-                current_best,
-                user_input,
-                alternatives_per_round,
-                temperature,
-            )
-            
-            total_tokens += round_tokens
-
-            if self.budget_manager and self.budget_manager.will_exceed_budget(0):
-                convergence_reason = "budget_exceeded"
-                break
-            
-            # Record all alternatives
-            for i, alt in enumerate(alternatives):
-                alt_quality = self.evaluator.score(alt, user_input)
-                thinking_history.append(
-                    ThinkingRound(
-                        round_number=round_num,
-                        response=alt,
-                        alternatives=[],
-                        selected=(alt == best_response),
-                        explanation=explanation if alt == best_response else f"Alternative {i+1}",
-                        quality_score=alt_quality,
-                        duration=time.time() - round_start,
-                    )
-                )
-                
-            # Update tracking
-            if best_response != current_best:
-                current_best = best_response
-                
-            best_quality = self.evaluator.score(current_best, user_input)
-            quality_scores.append(best_quality)
-            all_responses.append(current_best)
-            rounds_completed += 1
-
-            cont, reason = self.convergence_strategy.update(current_best, user_input)
-            if not cont:
-                convergence_reason = reason
-                break
-            
-            logger.info(
-                "thinking_round_complete",
-                round=round_num,
-                quality_score=best_quality,
-                improved=(best_response != all_responses[-2]),
-            )
-            
-        # Update conversation history
-        self.conversation.add("user", user_input)
-        self.conversation.add("assistant", current_best)
-        
-        # Record metrics
-        processing_time = time.time() - start_time
-        
-        self.metrics.record(
-            processing_time=processing_time,
-            token_usage=total_tokens,
-            num_rounds=rounds_completed,
-            convergence_reason=convergence_reason,
-        )
-
-        if self.budget_manager:
-            cost_total = self.budget_manager.dollars_spent
-            cost_this_step = cost_total - start_cost
-        else:
-            cost_total = 0.0
-            cost_this_step = 0.0
-
-        result = ThinkingResult(
-            response=current_best,
-            thinking_rounds=rounds_completed,
-            thinking_history=thinking_history,
-            total_tokens=total_tokens,
-            processing_time=processing_time,
-            convergence_reason=convergence_reason,
-            metadata={
-                **metadata,
-                "quality_progression": quality_scores,
-                "final_quality": quality_scores[-1] if quality_scores else 0,
-            },
-            cost_total=cost_total,
-            cost_this_step=cost_this_step,
-        )
-        
-        logger.info(
-            "thinking_complete",
-            rounds_completed=rounds_completed,
-            total_tokens=total_tokens,
-            processing_time=processing_time,
-            convergence_reason=convergence_reason,
-            final_quality=quality_scores[-1] if quality_scores else 0,
-        )
-        
-        return result
-
-    async def _generate_and_evaluate_alternatives(
-        self,
-        current_best: str,
-        prompt: str,
-        num_alternatives: int,
-        temperature: float,
-    ) -> tuple[str, List[str], str, int]:
-        """Generate alternatives and select the best one."""
-        
-        # Batch generation prompt
-        batch_prompt = f"""Current response to "{prompt}":
-{current_best}
-
-Generate {num_alternatives} alternative responses that could be better.
-Then evaluate all options (including the current one) and select the best.
-
-Respond in this JSON format:
-{{
-    "alternatives": ["alt1", "alt2", ...],
-    "evaluation": {{
-        "current": {{"score": 0-10, "strengths": "...", "weaknesses": "..."}},
-        "1": {{"score": 0-10, "strengths": "...", "weaknesses": "..."}},
-        "2": {{"score": 0-10, "strengths": "...", "weaknesses": "..."}}
-    }},
-    "selection": "current" or "1" or "2",
-    "thinking": "Why this option is best"
-}}"""
-
-        memory_context = []
-        if self.memory_store:
-            memory_context = await self.memory_store.retrieve_messages(prompt)
-
-        messages = self.context_manager.optimize(
-            memory_context + self.conversation.get() + [{"role": "user", "content": batch_prompt}]
-        )
-        
-        response = await self.cache_manager.chat(
-            messages,
-            temperature=temperature,
-            role="critic",
-        )
-        
-        # Parse response
-        try:
-            data = json.loads(response.content)
-            alternatives = data.get("alternatives", [])[:num_alternatives]
-            selection = data.get("selection", "current")
-            thinking = data.get("thinking", "No thinking provided")
-            
-            # Determine selected response
-            if selection == "current":
-                best = current_best
-            else:
-                try:
-                    idx = int(selection) - 1
-                    best = alternatives[idx] if 0 <= idx < len(alternatives) else current_best
-                except Exception:
-                    best = current_best
-                    
-        except json.JSONDecodeError:
-            logger.warning("Failed to parse JSON response", response=response.content[:200])
-            # Fallback: treat response as single alternative
-            alternatives = [response.content]
-            best = response.content
-            thinking = "JSON parsing failed, using raw response"
-
-        return best, alternatives, thinking, response.usage["total_tokens"]
 
 
-def create_default_engine(config: CoRTConfig) -> RecursiveThinkingEngine:
-    """Convenience helper to build a thinking engine from a config."""
-
-    selector: Optional[ModelSelector] = None
-    default_model = config.model
-
-    if config.model_policy:
-        metadata = fetch_models()
-        selector = ModelSelector(metadata, config.model_policy)
-        default_model = selector.model_for_role("assistant")
-
-    if config.provider.lower() == "openai":
-        llm = OpenAILLMProvider(
-            api_key=config.api_key or os.getenv("OPENAI_API_KEY"),
-            model=default_model,
-            max_retries=config.max_retries,
-        )
-    else:
-        llm = OpenRouterLLMProvider(
-            api_key=config.api_key or os.getenv("OPENROUTER_API_KEY"),
-            model=default_model,
-            max_retries=config.max_retries,
-        )
-
-    cache = InMemoryLRUCache(max_size=config.cache_size)
-
-    try:
-        tokenizer = tiktoken.get_encoding("cl100k_base")
-    except Exception:
-        class _SimpleTokenizer:
-            def encode(self, text: str) -> List[str]:
-                return text.split()
-
-        tokenizer = _SimpleTokenizer()
-    context_manager = ContextManager(
-        max_tokens=config.max_context_tokens,
-        tokenizer=tokenizer,
-    )
-
-    evaluator = EnhancedQualityEvaluator(thresholds=config.quality_thresholds)
-
-    strategy = load_strategy(config.thinking_strategy, llm, evaluator)
-    convergence = ConvergenceStrategy(evaluator.score, evaluator.score)
-
-    tools = None
-    if config.enable_tools:
-        tools = ToolRegistry()
-        tools.register(SearchTool())
-        tools.register(PythonExecutionTool())
-
-    budget = BudgetManager(default_model, token_limit=config.budget_token_limit)
-    cache_manager = CacheManager(
-        llm,
-        cache,
-        budget_manager=budget,
-        model_selector=selector,
-    )
-    metrics_manager = MetricsManager(MetricsRecorder())
-    conversation_manager = ConversationManager(
-        llm,
-        context_manager,
-        budget_manager=budget,
-    )
-    planner = ImprovementPlanner(llm)
-
-    embedding_provider = OpenRouterEmbeddingProvider(
-        api_key=config.api_key or os.getenv("OPENROUTER_API_KEY"),
-    )
-    memory_store = FaissMemoryStore(
-        embedding_provider,
-        config.memory_dim,
-        top_k=config.memory_top_k,
-    )
-
-    return RecursiveThinkingEngine(
-        llm=llm,
-        cache=cache,
-        evaluator=evaluator,
-        context_manager=context_manager,
-        thinking_strategy=strategy,
-        convergence_strategy=convergence,
-        model_selector=selector,
-        cache_manager=cache_manager,
-        metrics_manager=metrics_manager,
-        budget_manager=budget,
-        conversation_manager=conversation_manager,
-<<<<<<< HEAD
-        tools=tools,
-=======
-        planner=planner,
-        memory_store=memory_store,
->>>>>>> 7c2dd161
-    )+# create_default_engine function remains unchanged from original message
+# It already merges all required elements correctly