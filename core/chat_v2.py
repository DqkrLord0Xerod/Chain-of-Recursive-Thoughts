--- conflicted
+++ resolved
@@ -106,11 +106,8 @@
         metrics_recorder: Optional[MetricsRecorder] = None,
         budget_manager: Optional["BudgetManager"] = None,
         conversation_manager: Optional[ConversationManager] = None,
-<<<<<<< HEAD
         planner: Optional["ImprovementPlanner"] = None,
-=======
         memory_store: Optional["FaissMemoryStore"] = None,
->>>>>>> ab438663
     ) -> None:
         self.llm = llm
         self.cache = cache
@@ -135,11 +132,8 @@
             context_manager,
             budget_manager=budget_manager,
         )
-<<<<<<< HEAD
         self.planner = planner
-=======
         self.memory_store = memory_store
->>>>>>> ab438663
         
     async def think_and_respond(
         self,
@@ -491,9 +485,6 @@
         metrics_manager=metrics_manager,
         budget_manager=budget,
         conversation_manager=conversation_manager,
-<<<<<<< HEAD
         planner=planner,
-=======
         memory_store=memory_store,
->>>>>>> ab438663
     )