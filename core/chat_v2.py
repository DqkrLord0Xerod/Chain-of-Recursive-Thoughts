--- conflicted
+++ resolved
@@ -87,12 +87,9 @@
     enable_tools: bool = True
     thinking_strategy: str = "adaptive"
     quality_thresholds: Optional[Dict[str, float]] = None
-<<<<<<< HEAD
     advanced_convergence: bool = False
-=======
     memory_dim: int = 1536
     memory_top_k: int = 3
->>>>>>> 3985a0e3
 
 
 class RecursiveThinkingEngine:
@@ -125,6 +122,7 @@
         self.convergence_strategy = convergence_strategy or ConvergenceStrategy(
             evaluator.score,
             evaluator.score,
+            advanced=False,  # Will be passed explicitly in create_default_engine
         )
         self.model_selector = model_selector
         self.budget_manager = budget_manager
@@ -147,19 +145,6 @@
         if hasattr(self.thinking_strategy, "set_tools"):
             self.thinking_strategy.set_tools(self.tools)
 
-<<<<<<< HEAD
-    strategy = load_strategy(config.thinking_strategy, llm, evaluator)
-    convergence = ConvergenceStrategy(
-        evaluator.score,
-        evaluator.score,
-        advanced=config.advanced_convergence,
-    )
-=======
     async def run_tool(self, name: str, task: str) -> str:
         """Execute a registered tool."""
-        return await self.tools.run(name, task)
->>>>>>> 3985a0e3
-
-
-# create_default_engine function remains unchanged from original message
-# It already merges all required elements correctly+        return await self.tools.run(name, task)