"""Controllers for recursive thinking loops."""

from __future__ import annotations

import json
import os
import time
from dataclasses import dataclass, asdict
from typing import AsyncIterator, Dict, List, Optional, TYPE_CHECKING

import aiofiles

from core.prompt_evolution import evolve_prompt
from monitoring.telemetry import record_thinking_metrics
<<<<<<< HEAD

if TYPE_CHECKING:  # pragma: no cover
    from core.chat_v2 import ThinkingResult, ThinkingRound


SESSION_DIR = "session_logs"


@dataclass
class LoopState:
    """Persisted state of a thinking loop."""

    rounds: List[ThinkingRound]
    scores: List[float]
    convergence_reason: str
    start_time: float
    end_time: float
=======
from typing import TYPE_CHECKING

if TYPE_CHECKING:  # pragma: no cover - for type hints
    from core.chat_v2 import ThinkingResult
>>>>>>> f9dc437a


class LoopController:
    """Execute the recursive thinking loop for an engine."""

    def __init__(self, engine) -> None:
        self.engine = engine

    async def _persist_state(self, session_id: str, state: LoopState) -> None:
        """Persist loop state to session log."""
        os.makedirs(SESSION_DIR, exist_ok=True)
        path = os.path.join(SESSION_DIR, f"{session_id}.json")
        try:
            async with aiofiles.open(path, "r") as f:
                data = json.loads(await f.read())
        except FileNotFoundError:
            data = []

        data.append(asdict(state))

        async with aiofiles.open(path, "w") as f:
            await f.write(json.dumps(data, indent=2))

    async def load_loop_history(self, session_id: str) -> List[LoopState]:
        """Load persisted loop history for a session."""
        from core.chat_v2 import ThinkingRound

        path = os.path.join(SESSION_DIR, f"{session_id}.json")
        try:
            async with aiofiles.open(path, "r") as f:
                raw = json.loads(await f.read())
        except FileNotFoundError:
            return []

        history = []
        for item in raw:
            rounds = [ThinkingRound(**r) for r in item["rounds"]]
            state = LoopState(
                rounds=rounds,
                scores=item.get("scores", []),
                convergence_reason=item.get("convergence_reason", ""),
                start_time=item.get("start_time", 0.0),
                end_time=item.get("end_time", 0.0),
            )
            history.append(state)
        return history

    async def get_convergence_reasons(self, session_id: str) -> List[str]:
        """Return convergence reasons for a session history."""
        history = await self.load_loop_history(session_id)
        return [h.convergence_reason for h in history]

    async def evaluate_step(self, prompt: str, response: str) -> float:
        """Score a response using the engine's evaluator and critic."""
        return await self.engine._score_response(response, prompt)

    async def run_loop(
        self,
        prompt: str,
        *,
        context: Optional[List[Dict[str, str]]] = None,
        max_thinking_time: float = 30.0,
        target_quality: float = 0.9,
    ) -> Dict:
        """Run the optimized thinking loop."""
        start_time = time.time()

        cached_response = await self.engine._check_semantic_cache(prompt)
        if cached_response:
            return {
                "response": cached_response,
                "cached": True,
                "thinking_time": 0.0,
                "metadata": {"cache_type": "semantic"},
            }

        if self.engine.enable_compression:
            evolved = evolve_prompt(prompt, self.engine.prompt_history)
            compressed = await self.engine._compress_prompt(evolved, context)
        else:
            compressed = prompt

        initial = await self.engine._generate_initial(compressed, context)
        initial_quality = await self.evaluate_step(prompt, initial.content)
        if initial_quality >= target_quality:
            await self.engine._update_semantic_cache(
                prompt, initial.content, initial_quality
            )
            self.engine.prompt_history.append(prompt)
            return {
                "response": initial.content,
                "cached": False,
                "thinking_time": time.time() - start_time,
                "thinking_rounds": 0,
                "initial_quality": initial_quality,
                "final_quality": initial_quality,
                "metadata": {"early_stop": "initial_good_enough"},
            }

        prompt_category = self.engine._categorize_prompt(prompt)
        if getattr(self.engine, "adaptive_optimizer", None) and self.engine.enable_adaptive:
            best_response, candidates, metrics = await self.engine.adaptive_optimizer.think_adaptive(
                prompt,
                initial.content,
                prompt_category,
            )
        elif getattr(self.engine, "parallel_optimizer", None):
            best_response, candidates, metrics = await self.engine.parallel_optimizer.think_parallel(
                prompt,
                initial.content,
            )
        else:
            best_response = initial.content
            candidates = []
            metrics = {"rounds": 0}

        thinking_time = time.time() - start_time
        final_quality = await self.evaluate_step(prompt, best_response)
        await self.engine._update_semantic_cache(prompt, best_response, final_quality)

        record_thinking_metrics(
            metrics.get("rounds", 0),
            thinking_time,
            metrics.get("convergence_reason", "unknown"),
            initial_quality,
            final_quality,
            sum(c.tokens_used for c in candidates) if candidates else 0,
        )

        self.engine.prompt_history.append(prompt)
        return {
            "response": best_response,
            "cached": False,
            "thinking_time": thinking_time,
            "thinking_rounds": metrics.get("rounds", 0),
            "initial_quality": initial_quality,
            "final_quality": final_quality,
            "improvement": final_quality - initial_quality,
            "candidates_evaluated": len(candidates),
            "metadata": metrics,
        }

    async def run_stream(
        self, prompt: str, *, context: Optional[List[Dict[str, str]]] = None
    ) -> AsyncIterator[Dict]:
        """Yield progress updates for the thinking loop."""
        start_time = time.time()
        initial = await self.engine._generate_initial(prompt, context)
        quality = await self.evaluate_step(prompt, initial.content)
        yield {
            "stage": "initial",
            "response": initial.content,
            "quality": quality,
            "elapsed": time.time() - start_time,
        }
        if quality >= 0.9:
            return

        current_best = initial.content
        current_quality = quality
        for round_num in range(3):
            messages = [
                {
                    "role": "user",
                    "content": f"Improve: {prompt}\nCurrent: {current_best}",
                }
            ]
            alternative = await self.engine.llm.chat(
                messages, temperature=0.7 - round_num * 0.2
            )
            alt_quality = await self.evaluate_step(prompt, alternative.content)
            if alt_quality > current_quality:
                current_best = alternative.content
                current_quality = alt_quality
                yield {
                    "stage": f"round_{round_num + 1}",
                    "response": current_best,
                    "quality": current_quality,
                    "improvement": current_quality - quality,
                    "elapsed": time.time() - start_time,
                }
            if current_quality >= 0.9:
                break

    async def respond(
        self,
        prompt: str,
        *,
        thinking_rounds: Optional[int] = None,
        alternatives_per_round: int = 3,
        temperature: float = 0.7,
        session_id: Optional[str] = None,
        metadata: Optional[Dict[str, object]] = None,
    ) -> ThinkingResult:
        """High level loop used by RecursiveThinkingEngine."""
        from core.chat_v2 import ThinkingRound, ThinkingResult

        from core.chat_v2 import ThinkingRound, ThinkingResult

        start_time = time.time()
        metadata = metadata or {}

        if hasattr(self.engine.thinking_strategy, "preprocess_prompt"):
            prompt = await self.engine.thinking_strategy.preprocess_prompt(prompt, self.engine)

        memory_messages: List[Dict[str, str]] = []
        if getattr(self.engine, "memory_store", None):
            memory_messages = await self.engine.memory_store.retrieve_messages(prompt)

        history = self.engine.conversation.get()

        rounds = thinking_rounds
        if rounds is None:
            rounds = await self.engine.thinking_strategy.determine_rounds(prompt)

        messages = memory_messages + history + [{"role": "user", "content": prompt}]
        stage_start = time.time()
        resp = await self.engine.cache_manager.chat(
            messages, temperature=temperature, role="assistant"
        )
        initial_duration = time.time() - stage_start
        best_response = resp.content
        total_tokens = resp.usage.get("total_tokens", 0)
        quality = await self.evaluate_step(prompt, best_response)

        thinking_history = [
            ThinkingRound(
                round_number=0,
                response=best_response,
                alternatives=[],
                selected=True,
                explanation="initial",
                quality_score=quality,
                duration=initial_duration,
            )
        ]
        quality_scores = [quality]
        responses = [best_response]
        convergence_reason = "complete"

        for round_num in range(1, rounds + 1):
            improve_prompt = (
                f"Given the prompt:\n{prompt}\nCurrent answer:\n{best_response}\n"
                f"Provide up to {alternatives_per_round} alternatives as JSON with keys 'alternatives', 'selection', 'thinking'."
            )
            messages = memory_messages + history + [
                {"role": "user", "content": improve_prompt}
            ]
            stage_start = time.time()
            alt_resp = await self.engine.cache_manager.chat(
                messages, temperature=temperature, role="assistant"
            )
            round_duration = time.time() - stage_start
            total_tokens += alt_resp.usage.get("total_tokens", 0)
            try:
                data = json.loads(alt_resp.content)
                alts = data.get("alternatives", [])
                selection = data.get("selection", "current")
                explanation = data.get("thinking", "")
            except json.JSONDecodeError as exc:
                alts = []
                selection = "current"
                explanation = f"JSON parsing failed: {exc}"
                best_response = alt_resp.content
            else:
                if selection != "current":
                    try:
                        idx = int(selection) - 1
                        if 0 <= idx < len(alts):
                            best_response = alts[idx]
                        else:
                            explanation = "selection out of range"
                    except (ValueError, TypeError):
                        explanation = "invalid selection"
            quality = await self.evaluate_step(prompt, best_response)
            thinking_history.append(
                ThinkingRound(
                    round_number=round_num,
                    response=best_response,
                    alternatives=alts,
                    selected=True,
                    explanation=explanation,
                    quality_score=quality,
                    duration=round_duration,
                )
            )
            quality_scores.append(quality)
            responses.append(best_response)
            cont, reason = await self.engine.thinking_strategy.should_continue(
                round_num,
                quality_scores,
                responses,
            )
            convergence_reason = reason
            if not cont:
                break

        if getattr(self.engine, "planner", None):
            plan = await self.engine.planner.create_plan(prompt, best_response)
            metadata.setdefault("improvement_plans", []).append(plan)

        self.engine.conversation.add("user", prompt)
        self.engine.conversation.add("assistant", best_response)

        processing_time = time.time() - start_time
        metadata["quality_progression"] = quality_scores
        metadata["final_quality"] = quality_scores[-1]
        self.engine.metrics.record(
            processing_time=processing_time,
            token_usage=total_tokens,
            num_rounds=len(thinking_history) - 1,
            convergence_reason=convergence_reason,
            quality_scores=quality_scores,
        )

        loop_state = LoopState(
            rounds=thinking_history,
            scores=quality_scores,
            convergence_reason=convergence_reason,
            start_time=start_time,
            end_time=time.time(),
        )
        if session_id:
            await self._persist_state(session_id, loop_state)

        return ThinkingResult(
            response=best_response,
            thinking_rounds=len(thinking_history) - 1,
            thinking_history=thinking_history,
            total_tokens=total_tokens,
            processing_time=processing_time,
            convergence_reason=convergence_reason,
            metadata=metadata,
        )<|MERGE_RESOLUTION|>--- conflicted
+++ resolved
@@ -12,7 +12,7 @@
 
 from core.prompt_evolution import evolve_prompt
 from monitoring.telemetry import record_thinking_metrics
-<<<<<<< HEAD
+
 
 if TYPE_CHECKING:  # pragma: no cover
     from core.chat_v2 import ThinkingResult, ThinkingRound
@@ -30,12 +30,12 @@
     convergence_reason: str
     start_time: float
     end_time: float
-=======
+
 from typing import TYPE_CHECKING
 
 if TYPE_CHECKING:  # pragma: no cover - for type hints
     from core.chat_v2 import ThinkingResult
->>>>>>> f9dc437a
+
 
 
 class LoopController:
