"""Controllers for recursive thinking loops."""

from __future__ import annotations

import json
import os
import time
<<<<<<< HEAD
from typing import AsyncIterator, Dict, List, Optional, TYPE_CHECKING
=======
from dataclasses import dataclass, asdict
from typing import AsyncIterator, Dict, List, Optional, TYPE_CHECKING

import aiofiles
>>>>>>> a0afc605

import structlog

from monitoring.telemetry import record_thinking_metrics, generate_request_id
from core.prompt_evolution import evolve_prompt
<<<<<<< HEAD

if TYPE_CHECKING:  # pragma: no cover - typing helpers
    from core.chat_v2 import ThinkingResult, ThinkingRound

logger = structlog.get_logger(__name__)
=======
from monitoring.telemetry import record_thinking_metrics


if TYPE_CHECKING:  # pragma: no cover
    from core.chat_v2 import ThinkingResult, ThinkingRound


SESSION_DIR = "session_logs"


@dataclass
class LoopState:
    """Persisted state of a thinking loop."""

    rounds: List[ThinkingRound]
    scores: List[float]
    convergence_reason: str
    start_time: float
    end_time: float

from typing import TYPE_CHECKING

if TYPE_CHECKING:  # pragma: no cover - for type hints
    from core.chat_v2 import ThinkingResult

>>>>>>> a0afc605


class LoopController:
    """Execute the recursive thinking loop for an engine."""

    def __init__(self, engine) -> None:
        self.engine = engine

    async def _persist_state(self, session_id: str, state: LoopState) -> None:
        """Persist loop state to session log."""
        os.makedirs(SESSION_DIR, exist_ok=True)
        path = os.path.join(SESSION_DIR, f"{session_id}.json")
        try:
            async with aiofiles.open(path, "r") as f:
                data = json.loads(await f.read())
        except FileNotFoundError:
            data = []

        data.append(asdict(state))

        async with aiofiles.open(path, "w") as f:
            await f.write(json.dumps(data, indent=2))

    async def load_loop_history(self, session_id: str) -> List[LoopState]:
        """Load persisted loop history for a session."""
        from core.chat_v2 import ThinkingRound

        path = os.path.join(SESSION_DIR, f"{session_id}.json")
        try:
            async with aiofiles.open(path, "r") as f:
                raw = json.loads(await f.read())
        except FileNotFoundError:
            return []

        history = []
        for item in raw:
            rounds = [ThinkingRound(**r) for r in item["rounds"]]
            state = LoopState(
                rounds=rounds,
                scores=item.get("scores", []),
                convergence_reason=item.get("convergence_reason", ""),
                start_time=item.get("start_time", 0.0),
                end_time=item.get("end_time", 0.0),
            )
            history.append(state)
        return history

    async def get_convergence_reasons(self, session_id: str) -> List[str]:
        """Return convergence reasons for a session history."""
        history = await self.load_loop_history(session_id)
        return [h.convergence_reason for h in history]

    async def evaluate_step(self, prompt: str, response: str) -> float:
        """Score a response using the engine's evaluator and critic."""
        return await self.engine._score_response(response, prompt)

    async def run_loop(
        self,
        prompt: str,
        *,
        context: Optional[List[Dict[str, str]]] = None,
        max_thinking_time: float = 30.0,
        target_quality: float = 0.9,
        metadata: Optional[Dict[str, object]] = None,
    ) -> Dict:
        """Run the optimized thinking loop."""
        start_time = time.time()
        metadata = metadata or {}
        request_id = metadata.get("request_id") or generate_request_id()
        metadata["request_id"] = request_id
        logger.info("loop_start", request_id=request_id, prompt=prompt)

        cached_response = await self.engine._check_semantic_cache(prompt)
        if cached_response:
            return {
                "response": cached_response,
                "cached": True,
                "thinking_time": 0.0,
                "metadata": {"cache_type": "semantic"},
            }

        if self.engine.enable_compression:
            evolved = evolve_prompt(prompt, self.engine.prompt_history)
            compressed = await self.engine._compress_prompt(evolved, context)
        else:
            compressed = prompt

        initial = await self.engine._generate_initial(compressed, context)
        initial_quality = await self.evaluate_step(prompt, initial.content)
        if initial_quality >= target_quality:
            await self.engine._update_semantic_cache(
                prompt, initial.content, initial_quality
            )
            self.engine.prompt_history.append(prompt)
            return {
                "response": initial.content,
                "cached": False,
                "thinking_time": time.time() - start_time,
                "thinking_rounds": 0,
                "initial_quality": initial_quality,
                "final_quality": initial_quality,
                "metadata": {"early_stop": "initial_good_enough"},
            }

        prompt_category = self.engine._categorize_prompt(prompt)
        if getattr(self.engine, "adaptive_optimizer", None) and self.engine.enable_adaptive:
            best_response, candidates, metrics = await self.engine.adaptive_optimizer.think_adaptive(
                prompt,
                initial.content,
                prompt_category,
            )
        elif getattr(self.engine, "parallel_optimizer", None):
            best_response, candidates, metrics = await self.engine.parallel_optimizer.think_parallel(
                prompt,
                initial.content,
            )
        else:
            best_response = initial.content
            candidates = []
            metrics = {"rounds": 0}

        thinking_time = time.time() - start_time
        final_quality = await self.evaluate_step(prompt, best_response)
        await self.engine._update_semantic_cache(prompt, best_response, final_quality)

        record_thinking_metrics(
            metrics.get("rounds", 0),
            thinking_time,
            metrics.get("convergence_reason", "unknown"),
            initial_quality,
            final_quality,
            sum(c.tokens_used for c in candidates) if candidates else 0,
        )

        self.engine.prompt_history.append(prompt)
        logger.info(
            "loop_complete",
            request_id=request_id,
            rounds=metrics.get("rounds", 0),
            duration=thinking_time,
            final_quality=final_quality,
        )
        metrics["request_id"] = request_id
        return {
            "response": best_response,
            "cached": False,
            "thinking_time": thinking_time,
            "thinking_rounds": metrics.get("rounds", 0),
            "initial_quality": initial_quality,
            "final_quality": final_quality,
            "improvement": final_quality - initial_quality,
            "candidates_evaluated": len(candidates),
            "metadata": metrics,
        }

    async def run_stream(
        self, prompt: str, *, context: Optional[List[Dict[str, str]]] = None
    ) -> AsyncIterator[Dict]:
        """Yield progress updates for the thinking loop."""
        start_time = time.time()
        initial = await self.engine._generate_initial(prompt, context)
        quality = await self.evaluate_step(prompt, initial.content)
        yield {
            "stage": "initial",
            "response": initial.content,
            "quality": quality,
            "elapsed": time.time() - start_time,
        }
        if quality >= 0.9:
            return

        current_best = initial.content
        current_quality = quality
        for round_num in range(3):
            messages = [
                {
                    "role": "user",
                    "content": f"Improve: {prompt}\nCurrent: {current_best}",
                }
            ]
            alternative = await self.engine.llm.chat(
                messages, temperature=0.7 - round_num * 0.2
            )
            alt_quality = await self.evaluate_step(prompt, alternative.content)
            if alt_quality > current_quality:
                current_best = alternative.content
                current_quality = alt_quality
                yield {
                    "stage": f"round_{round_num + 1}",
                    "response": current_best,
                    "quality": current_quality,
                    "improvement": current_quality - quality,
                    "elapsed": time.time() - start_time,
                }
            if current_quality >= 0.9:
                break

    async def respond(
        self,
        prompt: str,
        *,
        thinking_rounds: Optional[int] = None,
        alternatives_per_round: int = 3,
        temperature: float = 0.7,
        session_id: Optional[str] = None,
        metadata: Optional[Dict[str, object]] = None,
    ) -> "ThinkingResult":
        """High level loop used by RecursiveThinkingEngine."""
        from core.chat_v2 import ThinkingRound, ThinkingResult

        from core.chat_v2 import ThinkingRound, ThinkingResult

        start_time = time.time()
        metadata = metadata or {}
        request_id = metadata.get("request_id") or generate_request_id()
        metadata["request_id"] = request_id
        logger.info("loop_start", request_id=request_id, prompt=prompt)

        if hasattr(self.engine.thinking_strategy, "preprocess_prompt"):
            prompt = await self.engine.thinking_strategy.preprocess_prompt(prompt, self.engine)

        memory_messages: List[Dict[str, str]] = []
        if getattr(self.engine, "memory_store", None):
            memory_messages = await self.engine.memory_store.retrieve_messages(prompt)

        history = self.engine.conversation.get()

        rounds = thinking_rounds
        if rounds is None:
            rounds = await self.engine.thinking_strategy.determine_rounds(
                prompt,
                request_id=request_id,
            )

        messages = memory_messages + history + [{"role": "user", "content": prompt}]
<<<<<<< HEAD
        resp = await self.engine.cache_manager.chat(
            messages,
            temperature=temperature,
            role="assistant",
            metadata=metadata,
        )
=======
        stage_start = time.time()
        resp = await self.engine.cache_manager.chat(
            messages, temperature=temperature, role="assistant"
        )
        initial_duration = time.time() - stage_start
>>>>>>> a0afc605
        best_response = resp.content
        total_tokens = resp.usage.get("total_tokens", 0)
        quality = await self.evaluate_step(prompt, best_response)

        thinking_history = [
            ThinkingRound(
                round_number=0,
                response=best_response,
                alternatives=[],
                selected=True,
                explanation="initial",
                quality_score=quality,
                duration=initial_duration,
            )
        ]
        quality_scores = [quality]
        responses = [best_response]
        convergence_reason = "complete"

        for round_num in range(1, rounds + 1):
            improve_prompt = (
                f"Given the prompt:\n{prompt}\nCurrent answer:\n{best_response}\n"
                f"Provide up to {alternatives_per_round} alternatives as JSON with keys 'alternatives', 'selection', 'thinking'."
            )
<<<<<<< HEAD
            messages = memory_messages + history + [{"role": "user", "content": improve_prompt}]
            alt_resp = await self.engine.cache_manager.chat(
                messages,
                temperature=temperature,
                role="assistant",
                metadata=metadata,
            )
=======
            messages = memory_messages + history + [
                {"role": "user", "content": improve_prompt}
            ]
            stage_start = time.time()
            alt_resp = await self.engine.cache_manager.chat(
                messages, temperature=temperature, role="assistant"
            )
            round_duration = time.time() - stage_start
>>>>>>> a0afc605
            total_tokens += alt_resp.usage.get("total_tokens", 0)
            try:
                data = json.loads(alt_resp.content)
                alts = data.get("alternatives", [])
                selection = data.get("selection", "current")
                explanation = data.get("thinking", "")
            except json.JSONDecodeError as exc:
                alts = []
                selection = "current"
                explanation = f"JSON parsing failed: {exc}"
                best_response = alt_resp.content
            else:
                if selection != "current":
                    try:
                        idx = int(selection) - 1
                        if 0 <= idx < len(alts):
                            best_response = alts[idx]
                        else:
                            explanation = "selection out of range"
                    except (ValueError, TypeError):
                        explanation = "invalid selection"
            quality = await self.evaluate_step(prompt, best_response)
            thinking_history.append(
                ThinkingRound(
                    round_number=round_num,
                    response=best_response,
                    alternatives=alts,
                    selected=True,
                    explanation=explanation,
                    quality_score=quality,
                    duration=round_duration,
                )
            )
            quality_scores.append(quality)
            responses.append(best_response)
            cont, reason = await self.engine.thinking_strategy.should_continue(
                round_num,
                quality_scores,
                responses,
                request_id=request_id,
            )
            convergence_reason = reason
            if not cont:
                break

        if getattr(self.engine, "planner", None):
            plan = await self.engine.planner.create_plan(prompt, best_response)
            metadata.setdefault("improvement_plans", []).append(plan)

        self.engine.conversation.add("user", prompt)
        self.engine.conversation.add("assistant", best_response)

        processing_time = time.time() - start_time
        metadata["quality_progression"] = quality_scores
        metadata["final_quality"] = quality_scores[-1]
        self.engine.metrics.record(
            processing_time=processing_time,
            token_usage=total_tokens,
            num_rounds=len(thinking_history) - 1,
            convergence_reason=convergence_reason,
            quality_scores=quality_scores,
        )

        loop_state = LoopState(
            rounds=thinking_history,
            scores=quality_scores,
            convergence_reason=convergence_reason,
            start_time=start_time,
            end_time=time.time(),
        )
        if session_id:
            await self._persist_state(session_id, loop_state)

        logger.info(
            "loop_complete",
            request_id=request_id,
            rounds=len(thinking_history) - 1,
            duration=processing_time,
            convergence_reason=convergence_reason,
        )

        from core.chat_v2 import ThinkingResult
        return ThinkingResult(
            response=best_response,
            thinking_rounds=len(thinking_history) - 1,
            thinking_history=thinking_history,
            total_tokens=total_tokens,
            processing_time=processing_time,
            convergence_reason=convergence_reason,
            metadata=metadata,
        )<|MERGE_RESOLUTION|>--- conflicted
+++ resolved
@@ -5,26 +5,22 @@
 import json
 import os
 import time
-<<<<<<< HEAD
-from typing import AsyncIterator, Dict, List, Optional, TYPE_CHECKING
-=======
 from dataclasses import dataclass, asdict
 from typing import AsyncIterator, Dict, List, Optional, TYPE_CHECKING
-
 import aiofiles
->>>>>>> a0afc605
+
 
 import structlog
 
 from monitoring.telemetry import record_thinking_metrics, generate_request_id
 from core.prompt_evolution import evolve_prompt
-<<<<<<< HEAD
+
 
 if TYPE_CHECKING:  # pragma: no cover - typing helpers
     from core.chat_v2 import ThinkingResult, ThinkingRound
 
 logger = structlog.get_logger(__name__)
-=======
+
 from monitoring.telemetry import record_thinking_metrics
 
 
@@ -50,7 +46,7 @@
 if TYPE_CHECKING:  # pragma: no cover - for type hints
     from core.chat_v2 import ThinkingResult
 
->>>>>>> a0afc605
+
 
 
 class LoopController:
@@ -286,20 +282,14 @@
             )
 
         messages = memory_messages + history + [{"role": "user", "content": prompt}]
-<<<<<<< HEAD
+
         resp = await self.engine.cache_manager.chat(
             messages,
             temperature=temperature,
             role="assistant",
             metadata=metadata,
         )
-=======
-        stage_start = time.time()
-        resp = await self.engine.cache_manager.chat(
-            messages, temperature=temperature, role="assistant"
-        )
-        initial_duration = time.time() - stage_start
->>>>>>> a0afc605
+
         best_response = resp.content
         total_tokens = resp.usage.get("total_tokens", 0)
         quality = await self.evaluate_step(prompt, best_response)
@@ -324,7 +314,7 @@
                 f"Given the prompt:\n{prompt}\nCurrent answer:\n{best_response}\n"
                 f"Provide up to {alternatives_per_round} alternatives as JSON with keys 'alternatives', 'selection', 'thinking'."
             )
-<<<<<<< HEAD
+
             messages = memory_messages + history + [{"role": "user", "content": improve_prompt}]
             alt_resp = await self.engine.cache_manager.chat(
                 messages,
@@ -332,7 +322,7 @@
                 role="assistant",
                 metadata=metadata,
             )
-=======
+
             messages = memory_messages + history + [
                 {"role": "user", "content": improve_prompt}
             ]
@@ -341,7 +331,7 @@
                 messages, temperature=temperature, role="assistant"
             )
             round_duration = time.time() - stage_start
->>>>>>> a0afc605
+
             total_tokens += alt_resp.usage.get("total_tokens", 0)
             try:
                 data = json.loads(alt_resp.content)
