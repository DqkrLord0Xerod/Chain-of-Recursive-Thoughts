--- conflicted
+++ resolved
@@ -71,7 +71,6 @@
         self.tokens_used += tokens
         self.dollars_spent += tokens * self._cost_per_token
 
-<<<<<<< HEAD
 
 @dataclass
 class UsagePattern:
@@ -339,7 +338,7 @@
             return 0.2  # 20% savings potential
         else:
             return 0.1  # 10% savings potential
-=======
+
     # Backwards compatibility
     record_usage = record_llm_usage
 
@@ -351,5 +350,4 @@
     @property
     def remaining_tokens(self) -> int:
         """Return the number of tokens remaining in the budget."""
-        return max(self.token_limit - self.tokens_used, 0)
->>>>>>> 10da181d
+        return max(self.token_limit - self.tokens_used, 0)