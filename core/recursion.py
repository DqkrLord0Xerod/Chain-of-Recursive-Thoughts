from __future__ import annotations

from typing import Callable, Dict, List, Tuple
from statistics import mean, pstdev
import re
<<<<<<< HEAD
import time
=======
from core.strategies.base import ConvergenceStrategy as BaseConvergenceStrategy
>>>>>>> eae05c27


class TrendConvergenceStrategy:
    """Strategy for detecting convergence using rolling trends."""

    def __init__(
        self,
        similarity_threshold: float = 0.95,
        improvement_threshold: float = 0.01,
        oscillation_threshold: float = 0.95,
        window: int = 3,
    ) -> None:
        self.similarity_threshold = similarity_threshold
        self.improvement_threshold = improvement_threshold
        self.oscillation_threshold = oscillation_threshold
        self.window = window

    def detect_plateau(self, scores: List[float]) -> bool:
        """Return True if score improvements plateau based on moving averages."""
        if len(scores) < self.window * 2:
            return False
        recent = scores[-self.window:]
        previous = scores[-2 * self.window:-self.window]
        recent_avg = mean(recent)
        prev_avg = mean(previous)
        return (recent_avg - prev_avg) < self.improvement_threshold


class StatisticalConvergenceStrategy(TrendConvergenceStrategy):
    """Advanced strategy using simple statistics to detect convergence."""

    def __init__(
        self,
        similarity_threshold: float = 0.95,
        improvement_threshold: float = 0.01,
        oscillation_threshold: float = 0.95,
        window: int = 3,
        stddev_threshold: float = 0.005,
    ) -> None:
        super().__init__(
            similarity_threshold,
            improvement_threshold,
            oscillation_threshold,
            window,
        )
        self.stddev_threshold = stddev_threshold

    def detect_statistical(self, scores: List[float]) -> bool:
        """Detect convergence via slope and variance reduction."""
        if len(scores) < self.window:
            return False
        recent = scores[-self.window:]
        n = len(recent)
        x_mean = mean(range(n))
        y_mean = mean(recent)
        denominator = sum((i - x_mean) ** 2 for i in range(n))
        if denominator == 0:
            return False
        slope = sum((i - x_mean) * (y - y_mean) for i, y in enumerate(recent)) / denominator
        return abs(slope) < self.improvement_threshold and pstdev(recent) < self.stddev_threshold


class ConvergenceTracker:
    """Track response quality using rolling statistics to detect convergence."""

    def __init__(
        self,
        similarity_fn: Callable[[str, str], float],
        score_fn: Callable[[str, str], float],
        strategy: TrendConvergenceStrategy | None = None,
        history_size: int = 5,
    ) -> None:
        self.similarity_fn = similarity_fn
        self.score_fn = score_fn
        self.strategy = strategy or TrendConvergenceStrategy()
        self.history_size = history_size
        self.history: List[Tuple[str, float]] = []
        self.reason_history: List[str] = []

    def add(self, response: str, prompt: str) -> None:
        """Add a response and its quality score to the history."""
        score = self.score_fn(response, prompt)
        self.history.append((response, score))
        if len(self.history) > self.history_size:
            self.history.pop(0)

    @property
    def rolling_average(self) -> float:
        """Return the mean quality score of the recent history."""
        if not self.history:
            return 0.0
        return mean(score for _, score in self.history)

    def update(self, response: str, prompt: str) -> Tuple[bool, str]:
        """Add a new response and immediately evaluate convergence."""
        self.add(response, prompt)
        return self.should_continue(prompt)

    def should_continue(self, prompt: str) -> Tuple[bool, str]:
        if len(self.history) < 2:
            self.reason_history.append("insufficient history")
            return True, "insufficient history"

        prev_resp, _ = self.history[-2]
        curr_resp, _ = self.history[-1]

        similarity = self.similarity_fn(prev_resp, curr_resp)
        if similarity >= self.strategy.similarity_threshold:
            self.reason_history.append("converged")
            return False, "converged"

        scores = [s for _, s in self.history]
        if getattr(self.strategy, "detect_statistical", None):
            if self.strategy.detect_statistical(scores):
                self.reason_history.append("statistical convergence")
                return False, "statistical convergence"

        if self.strategy.detect_plateau(scores):
            self.reason_history.append("quality plateau")
            return False, "quality plateau"

        for old_resp, _ in self.history[:-2]:
            if (
                self.similarity_fn(old_resp, curr_resp)
                >= self.strategy.oscillation_threshold
            ):
                self.reason_history.append("oscillation")
                return False, "oscillation"

        self.reason_history.append("continue")
        return True, "continue"


class QualityAssessor:
    """Compute simple quality metrics for responses."""

    def __init__(self, similarity_fn: Callable[[str, str], float]) -> None:
        self.similarity_fn = similarity_fn

    def relevance(self, prompt: str, response: str) -> float:
        return self.similarity_fn(prompt, response)

    def completeness(self, prompt: str, response: str) -> float:
        words_prompt = set(prompt.lower().split())
        words_resp = set(response.lower().split())
        if not words_prompt:
            return 0.0
        return len(words_prompt & words_resp) / len(words_prompt)

    def clarity(self, response: str) -> float:
        if not response:
            return 0.0
        sentences = re.split(r"[.!?]+", response)
        sentences = [s for s in sentences if s.strip()]
        if not sentences:
            return 0.0
        avg_len = len(response.split()) / len(sentences)
        return max(0.0, 1.0 - (avg_len - 20) / 20)

    def accuracy(self, prompt: str, response: str) -> float:
        return self.similarity_fn(prompt, response)

    def comprehensive_score(self, response: str, prompt: str) -> Dict[str, float]:
        metrics = {
            "relevance": self.relevance(prompt, response),
            "completeness": self.completeness(prompt, response),
            "clarity": self.clarity(response),
            "accuracy": self.accuracy(prompt, response),
        }
        metrics["overall"] = sum(metrics.values()) / len(metrics)
        return metrics


class ConvergenceStrategy(BaseConvergenceStrategy):
    """Unified interface wrapping tracker and trend detection."""

    def __init__(
        self,
        similarity_fn: Callable[[str, str], float],
        score_fn: Callable[[str, str], float],
        *,
        max_iterations: int,
        similarity_threshold: float = 0.95,
        improvement_threshold: float = 0.01,
        oscillation_threshold: float = 0.95,
        window: int = 3,
        history_size: int = 5,
        time_limit: float | None = None,
        advanced: bool = False,
    ) -> None:
        strategy_cls = StatisticalConvergenceStrategy if advanced else TrendConvergenceStrategy
        self._tracker = ConvergenceTracker(
            similarity_fn,
            score_fn,
            strategy=strategy_cls(
                similarity_threshold,
                improvement_threshold,
                oscillation_threshold,
                window,
            ),
            history_size=history_size,
        )
        self.max_iterations = max_iterations
        self.time_limit = time_limit
        self.iterations = 0
        self.start_time: float | None = None

    def add(self, response: str, prompt: str) -> None:
        """Add response to the history."""
        if self.start_time is None:
            self.start_time = time.time()
        self.iterations += 1
        self._tracker.add(response, prompt)

    def update(self, response: str, prompt: str) -> Tuple[bool, str]:
        """Add and immediately check for convergence."""
        self.add(response, prompt)
        return self.should_continue(prompt)

    def should_continue(self, prompt: str) -> Tuple[bool, str]:
        """Evaluate whether processing should continue."""
        cont, reason = self._tracker.should_continue(prompt)
        if not cont:
            return cont, reason
        if self.iterations >= self.max_iterations:
            if self._tracker.reason_history:
                self._tracker.reason_history[-1] = "max iterations"
            else:
                self._tracker.reason_history.append("max iterations")
            return False, "max iterations"
        if self.time_limit is not None and self.start_time is not None:
            if time.time() - self.start_time >= self.time_limit:
                if self._tracker.reason_history:
                    self._tracker.reason_history[-1] = "time limit"
                else:
                    self._tracker.reason_history.append("time limit")
                return False, "time limit"
        return True, reason

    @property
    def rolling_average(self) -> float:
        return self._tracker.rolling_average

    @property
    def reason_history(self) -> List[str]:
        return self._tracker.reason_history<|MERGE_RESOLUTION|>--- conflicted
+++ resolved
@@ -3,11 +3,11 @@
 from typing import Callable, Dict, List, Tuple
 from statistics import mean, pstdev
 import re
-<<<<<<< HEAD
+
 import time
-=======
+
 from core.strategies.base import ConvergenceStrategy as BaseConvergenceStrategy
->>>>>>> eae05c27
+
 
 
 class TrendConvergenceStrategy:
