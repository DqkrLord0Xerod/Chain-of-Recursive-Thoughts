--- conflicted
+++ resolved
@@ -376,7 +376,6 @@
     if config.model_policy:
         metadata = fetch_models()
         selector = ModelSelector(metadata, config.model_policy)
-<<<<<<< HEAD
         default_model = selector.model_for_role("assistant")
 
     if config.provider.lower() == "openai":
@@ -408,13 +407,9 @@
                 max_retries=config.max_retries,
             )
         critic = CriticLLM(critic_provider)
-=======
-
-    router = ModelRouter.from_config(config, selector)
->>>>>>> 7afeac20
+
 
     cache = InMemoryLRUCache(max_size=config.cache_size)
-
     evaluator = EnhancedQualityEvaluator(thresholds=config.quality_thresholds)
     convergence = ConvergenceStrategy(
         evaluator.score,
