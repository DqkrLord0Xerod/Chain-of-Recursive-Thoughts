--- conflicted
+++ resolved
@@ -7,14 +7,14 @@
 class ThinkingStrategy(ABC):
     """Abstract base class for thinking strategies."""
 
-<<<<<<< HEAD
+
     async def determine_rounds(self, prompt: str, *, request_id: str) -> int:
         """Determine number of thinking rounds needed."""
-=======
+
     @abstractmethod
     async def determine_rounds(self, prompt: str) -> int:
         """Return the number of rounds to run for the given prompt."""
->>>>>>> a0afc605
+
 
     @abstractmethod
     async def should_continue(
@@ -22,13 +22,11 @@
         rounds_completed: int,
         quality_scores: List[float],
         responses: List[str],
-<<<<<<< HEAD
+
         *,
         request_id: str,
-    ) -> tuple[bool, str]:
-        """Return whether to continue and the reason."""
-=======
     ) -> Tuple[bool, str]:
+
         """Return whether to continue and the reason."""
 
 
@@ -77,5 +75,4 @@
     @property
     @abstractmethod
     def reason_history(self) -> List[str]:
-        """Return the list of recorded convergence reasons."""
->>>>>>> a0afc605
+        """Return the list of recorded convergence reasons."""