from __future__ import annotations

from core.interfaces import LLMProvider
from .base import ThinkingStrategy, QualityEvaluator

from .adaptive import AdaptiveThinkingStrategy
from .fixed import FixedThinkingStrategy
from .hybrid import HybridToolStrategy
<<<<<<< HEAD
from .base import ThinkingStrategy
from . import get_strategy
=======


_STRATEGY_MAP = {
    "adaptive": AdaptiveThinkingStrategy,
    "fixed": FixedThinkingStrategy,
    "hybrid": HybridToolStrategy,
}
>>>>>>> bf2edcb1


class StrategyFactory:
    """Factory for creating thinking strategies."""

    def __init__(self, llm: LLMProvider, evaluator: QualityEvaluator) -> None:
        self.llm = llm
        self.evaluator = evaluator
        self._registry = dict(_STRATEGY_MAP)

    def register(self, name: str, cls: type[ThinkingStrategy]) -> None:
        """Register a new strategy class."""
        self._registry[name.lower()] = cls

    def create(self, name: str, **kwargs) -> ThinkingStrategy:
        """Instantiate a strategy by name."""
        cls = self._registry.get(name.lower(), AdaptiveThinkingStrategy)
        if cls is FixedThinkingStrategy:
            return cls(**kwargs)
        return cls(self.llm, self.evaluator, **kwargs)


def load_strategy(
    name: str,
    llm: LLMProvider,
    evaluator: QualityEvaluator,
    **kwargs,
) -> ThinkingStrategy:
<<<<<<< HEAD
    """Load a thinking strategy by name with fallback to adaptive."""
    cls = get_strategy(name) or AdaptiveThinkingStrategy
    if issubclass(cls, FixedThinkingStrategy):
        return cls(**kwargs)
    return cls(llm, evaluator, **kwargs)
=======
    """Compatibility wrapper around :class:`StrategyFactory`."""
    return StrategyFactory(llm, evaluator).create(name, **kwargs)
>>>>>>> bf2edcb1
<|MERGE_RESOLUTION|>--- conflicted
+++ resolved
@@ -6,10 +6,9 @@
 from .adaptive import AdaptiveThinkingStrategy
 from .fixed import FixedThinkingStrategy
 from .hybrid import HybridToolStrategy
-<<<<<<< HEAD
 from .base import ThinkingStrategy
 from . import get_strategy
-=======
+
 
 
 _STRATEGY_MAP = {
@@ -17,7 +16,7 @@
     "fixed": FixedThinkingStrategy,
     "hybrid": HybridToolStrategy,
 }
->>>>>>> bf2edcb1
+
 
 
 class StrategyFactory:
@@ -46,13 +45,12 @@
     evaluator: QualityEvaluator,
     **kwargs,
 ) -> ThinkingStrategy:
-<<<<<<< HEAD
+
     """Load a thinking strategy by name with fallback to adaptive."""
     cls = get_strategy(name) or AdaptiveThinkingStrategy
     if issubclass(cls, FixedThinkingStrategy):
         return cls(**kwargs)
     return cls(llm, evaluator, **kwargs)
-=======
+
     """Compatibility wrapper around :class:`StrategyFactory`."""
     return StrategyFactory(llm, evaluator).create(name, **kwargs)
->>>>>>> bf2edcb1
