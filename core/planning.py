--- conflicted
+++ resolved
@@ -3,11 +3,11 @@
 from dataclasses import dataclass
 
 from core.interfaces import LLMProvider
-<<<<<<< HEAD
+
 from monitoring.telemetry import generate_request_id
-=======
+
 from core.strategies.base import ImprovementPlanner as BaseImprovementPlanner
->>>>>>> a0afc605
+
 
 
 @dataclass
