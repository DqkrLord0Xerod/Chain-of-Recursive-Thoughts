--- conflicted
+++ resolved
@@ -13,7 +13,7 @@
 The dashboard displays request latency, convergence details and other
 metrics from `metrics_v2.py`.
 
-<<<<<<< HEAD
+
 ## Tracing Requests
 
 Every call to the thinking engine is tagged with a short `request_id`.
@@ -29,11 +29,10 @@
 
 Use this identifier to correlate metrics and log messages for a single
 session or API call.
-=======
+
 ## Enabling Tracing
 
 Tracing is initialized in `recthink_web_v2.py` using functions from
 `monitoring/telemetry.py`. Call `initialize_telemetry` and then
 `instrument_fastapi(app)` to attach tracing middleware. Ensure the
 `opentelemetry-instrumentation-fastapi` package is installed.
->>>>>>> a0afc605
