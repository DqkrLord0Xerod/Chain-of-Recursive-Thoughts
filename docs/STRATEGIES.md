# Thinking Strategies

The project supports multiple strategies for controlling the number of recursive
thinking rounds. Strategies live in `core.strategies` and can be selected at
runtime.

Strategy creation is handled by `StrategyFactory`, which receives an LLM
provider and quality evaluator when an engine is built.

## Available Strategies

- **adaptive** – Uses the LLM to decide how many rounds are required and stops
  early when quality improves little.
- **fixed** – Runs a fixed number of rounds regardless of quality.

## Selecting a Strategy

`CoRTConfig` has a `thinking_strategy` field which defaults to the value of the
`THINKING_STRATEGY` environment variable (falling back to `"adaptive"`). When
creating an engine using `create_default_engine`, the strategy is obtained from
`StrategyFactory`.

```python
from core import CoRTConfig, create_default_engine

config = CoRTConfig(
    thinking_strategy="fixed",
    quality_thresholds={"overall": 0.8},
)
engine = create_default_engine(config)
```

Unknown strategy names fall back to the adaptive implementation.

<<<<<<< HEAD
## Advanced configuration

`load_strategy` can be used directly when you need to pass custom parameters or
register your own implementation.

```python
from core.strategies import load_strategy
from core.chat_v2 import RecursiveThinkingEngine

strategy = load_strategy("fixed", llm, evaluator, rounds=2)
engine = RecursiveThinkingEngine(
    llm=llm,
    cache=cache,
    evaluator=evaluator,
    context_manager=context,
    thinking_strategy=strategy,
)
```
=======
## Runtime configuration

The active strategy can also be set via the `THINKING_STRATEGY` environment
variable or the equivalent setting in a configuration file. The factory will use
this value when no explicit strategy name is provided.
>>>>>>> a3e450a7
<|MERGE_RESOLUTION|>--- conflicted
+++ resolved
@@ -32,7 +32,7 @@
 
 Unknown strategy names fall back to the adaptive implementation.
 
-<<<<<<< HEAD
+codex/document-components-and-update-readme
 ## Advanced configuration
 
 `load_strategy` can be used directly when you need to pass custom parameters or
@@ -51,10 +51,9 @@
     thinking_strategy=strategy,
 )
 ```
-=======
+
 ## Runtime configuration
 
 The active strategy can also be set via the `THINKING_STRATEGY` environment
 variable or the equivalent setting in a configuration file. The factory will use
 this value when no explicit strategy name is provided.
->>>>>>> a3e450a7
